--- conflicted
+++ resolved
@@ -116,38 +116,7 @@
         }
     };
 
-<<<<<<< HEAD
-    // 0 for regular
-    // 1 for night light
-    let mut mode_file = file_open_options.open(mode_filepath)?;
-    mode_file.set_len(1)?;
-
-    let toggled_mode: Option<u8> = {
-        if increment == 0 && arg_unwrapped.eq("--toggle") {
-            Some((|| -> Result<u8> {
-                // toggle code
-                let mut char_buffer: [u8; 1] = [0; 1];
-
-                mode_file.read_exact(&mut char_buffer)?;
-
-                let new_mode = {
-                    match char_buffer[0] as char {
-                        '0' => 1,
-                        _   => 0
-                    }
-                };
-
-                mode_file.seek(SeekFrom::Start(0))?;
-                write!(mode_file, "{}", new_mode)?;
-                return Ok(new_mode);
-            })()?)
-        }
-        else {
-            None
-        }
-    };
-
-    if let Some(mode) = toggled_mode {
+    if let Some(mode) = toggled_mode { 
         match mode {
             0 => {
                 // turn off redshift
@@ -166,22 +135,6 @@
             _ => panic!("Mode is {}!?", mode)
         };
 
-        mode
-    }
-    else {
-        get_valid_data_or_write_default(&mut mode_file, &| data_in_file: &String | {
-            if let Ok(num) = data_in_file.parse::<u8>() {
-                if num == 0 || num == 1 {
-                    return Ok(Valid(num));
-                }
-            }
-
-            return Err(Error::new(ErrorKind::InvalidData, "Invalid mode"));
-
-        }, 0)?
-    };
-=======
-    if let Some(mode) = toggled_mode {
         Ok(mode)
     }
     else {
@@ -267,7 +220,6 @@
         }
     }
 }
->>>>>>> ac1a108d
 
 fn get_brightness(program_state: &ProgramState) -> Result<i16> {
     let brightness_filepath = program_state.cache_directory.join("brightness");
@@ -307,11 +259,6 @@
     xrandr_call.arg("--brightness")
         .arg(&brightness);
 
-    if mode == 1 {
-        xrandr_call.arg("--gamma")
-            .arg("1.0:0.7:0.45");
-    }
-
     xrandr_call
 }
 
@@ -349,19 +296,10 @@
     let brightness_string = format!("{:.2}", brightness as f32 / 100.0);
     println!("Brightness: {}", brightness_string);
 
-<<<<<<< HEAD
-    let mut xrandr_call = {
-        let mut xrandr_call = Command::new("xrandr");
-        xrandr_call.arg("--output")
-            .arg("eDP-1")
-            .arg("--brightness")
-            .arg(brightness_string);
-=======
     let mut xrandr_call = create_xrandr_command(displays, &brightness_string, mode);
 
     // this variable is only used if the "auto-reconfigure" feature is enabled
     let mut _call_handle = xrandr_call.spawn()?;
->>>>>>> ac1a108d
 
     #[cfg(feature = "auto-reconfigure")]
     {
