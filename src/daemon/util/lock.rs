--- conflicted
+++ resolved
@@ -20,11 +20,7 @@
     }
 
     pub fn get_mut(&mut self) -> &mut T {
-<<<<<<< HEAD
-        &mut self.internal
-=======
         self.internal
->>>>>>> 6a9517eb
     }
 }
 
