--- conflicted
+++ resolved
@@ -12,11 +12,7 @@
 
 use fnv::FnvHashMap;
 
-<<<<<<< HEAD
-use crate::daemon::config::runtime::{ BrightnessState, BrightnessStateInternal };
-=======
 use crate::daemon::config::runtime::{BrightnessState, BrightnessStateInternal};
->>>>>>> 6a9517eb
 use crate::shared::*;
 
 lazy_static! {
@@ -53,12 +49,6 @@
         )
         .unwrap()
     };
-
-    static ref XRANDR_CRTC_REGEX: Regex = {
-        Regex::new(r"(?x) # ignore whitespace
-        ^(\ |\t)+CRTC: (\ |\t)+([[:digit:]]) # 3 : the crtc number
-        ").unwrap()
-    };
 }
 
 #[derive(Debug)]
@@ -74,11 +64,7 @@
 pub struct Monitor {
     adapter_name: String,
     monitor_metadata: Option<MonitorMetadata>,
-<<<<<<< HEAD
-    crtc_number: usize
-=======
     crtc_number: usize,
->>>>>>> 6a9517eb
 }
 
 impl Monitor {
@@ -125,11 +111,7 @@
                 let monitor = Monitor {
                     adapter_name,
                     monitor_metadata,
-<<<<<<< HEAD
-                    crtc_number: 0
-=======
                     crtc_number: 0,
->>>>>>> 6a9517eb
                 };
 
                 std::result::Result::<Option<(Monitor, bool)>, std::num::ParseIntError>::Ok(Some((
@@ -184,14 +166,10 @@
 }
 
 impl CollectiveMonitorStateInternal {
-<<<<<<< HEAD
-    pub async fn new(active_monitor: usize, brightness_states: FnvHashMap<String, BrightnessStateInternal>) -> CollectiveMonitorStateInternal {
-=======
     pub async fn new(
         active_monitor: usize,
         brightness_states: FnvHashMap<String, BrightnessStateInternal>,
     ) -> CollectiveMonitorStateInternal {
->>>>>>> 6a9517eb
         let initial_capacity = brightness_states.len() + 3;
 
         let adapters = Vec::with_capacity(initial_capacity);
@@ -213,10 +191,6 @@
 
         for (adapter_name, cached_brightness_state) in brightness_states {
             if let Some(monitor_state) = monitor_states.get_monitor_state_by_name(&adapter_name) {
-<<<<<<< HEAD
-                monitor_state.brightness_state.brightness.set_value(cached_brightness_state.brightness).await;
-                monitor_state.brightness_state.nightlight.set_value(cached_brightness_state.nightlight).await;
-=======
                 monitor_state
                     .brightness_state
                     .brightness
@@ -227,7 +201,6 @@
                     .nightlight
                     .set_value(cached_brightness_state.nightlight)
                     .await;
->>>>>>> 6a9517eb
             }
         }
 
@@ -358,11 +331,7 @@
 
             let monitor_state = MonitorState {
                 brightness_state: BrightnessState::new(100.0, false),
-<<<<<<< HEAD
-                monitor_data: monitor
-=======
                 monitor_data: monitor,
->>>>>>> 6a9517eb
             };
 
             self.available_adapter_list.push(monitor_state);
@@ -523,14 +492,10 @@
 }
 
 impl CollectiveMonitorState {
-<<<<<<< HEAD
-    pub async fn new(active_monitor: usize, brightness_states: FnvHashMap<String, BrightnessStateInternal>) -> CollectiveMonitorState {
-=======
     pub async fn new(
         active_monitor: usize,
         brightness_states: FnvHashMap<String, BrightnessStateInternal>,
     ) -> CollectiveMonitorState {
->>>>>>> 6a9517eb
         let internal = CollectiveMonitorStateInternal::new(active_monitor, brightness_states).await;
 
         CollectiveMonitorState {
@@ -612,11 +577,6 @@
 
     let mut displays: Vec<(Monitor, bool)> = Vec::new();
 
-<<<<<<< HEAD
-    let mut displays: Vec<(Monitor, bool)> = Vec::new();
-
-=======
->>>>>>> 6a9517eb
     for line in output_lines {
         // if valid UTF-8, pass to Monitor
         if let Ok(line) = std::str::from_utf8(line) {
@@ -624,14 +584,6 @@
                 displays.push(monitor)
             } else if let Some(captures) = (*XRANDR_CRTC_REGEX).captures(line) {
                 let crtc_number_string = captures.get(3).expect("Capture must have a 3rd item");
-<<<<<<< HEAD
-                let crtc_number = crtc_number_string.as_str().parse().expect("CRTC number must be parsable");
-
-                // assign crtc number to the latest display
-                displays.last_mut().expect("Vector must not be empty").0.crtc_number = crtc_number;
-
-                eprintln!("CRTC of {} is {}", displays.last().unwrap().0.adapter_name, crtc_number);
-=======
                 let crtc_number = crtc_number_string
                     .as_str()
                     .parse()
@@ -649,7 +601,6 @@
                     displays.last().unwrap().0.adapter_name,
                     crtc_number
                 );
->>>>>>> 6a9517eb
             }
         }
     }
