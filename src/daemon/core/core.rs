--- conflicted
+++ resolved
@@ -80,9 +80,6 @@
         // if any message is sent over the channel, the dameon starts shutting down
         let (tx, mut rx) = mpsc::channel::<()>(30);
 
-<<<<<<< HEAD
-        println!("{}", daemon.monitor_states.get_formatted_display_states(Some(&MonitorOverride::All)).await);
-=======
         println!(
             "{}",
             daemon
@@ -90,7 +87,6 @@
                 .get_formatted_display_states(Some(&MonitorOverride::All))
                 .await
         );
->>>>>>> 6a9517eb
 
         try_join!(
             async move {
@@ -216,31 +212,17 @@
         let monitor_states = {
             let cached_state = file_utils.get_cached_state().await?;
 
-<<<<<<< HEAD
-            CollectiveMonitorState::new(cached_state.active_monitor, cached_state.brightness_states).await
-=======
             CollectiveMonitorState::new(cached_state.active_monitor, cached_state.brightness_states)
                 .await
->>>>>>> 6a9517eb
         };
 
         let config = RwLock::new(config);
 
-<<<<<<< HEAD
-        Ok(
-            Daemon {
-                monitor_states,
-                config,
-                file_utils
-            }
-        )
-=======
         Ok(Daemon {
             monitor_states,
             config,
             file_utils,
         })
->>>>>>> 6a9517eb
     }
 
     async fn save_configuration(&self) -> Result<()> {
@@ -254,12 +236,6 @@
 
             let brightness_state_internal = BrightnessStateInternal {
                 brightness: brightness_state.get(),
-<<<<<<< HEAD
-                nightlight: brightness_state.nightlight.get()
-            };
-
-            map.insert(monitor_state.get_monitor_name().to_owned(), brightness_state_internal);
-=======
                 nightlight: brightness_state.nightlight.get(),
             };
 
@@ -267,16 +243,11 @@
                 monitor_state.get_monitor_name().to_owned(),
                 brightness_state_internal,
             );
->>>>>>> 6a9517eb
         }
 
         let cached_state = CachedState {
             brightness_states: map,
-<<<<<<< HEAD
-            active_monitor: *monitor_states.get_active_monitor_index()
-=======
             active_monitor: *monitor_states.get_active_monitor_index(),
->>>>>>> 6a9517eb
         };
 
         let res = try_join!(self.file_utils.write_cached_state(&cached_state));
@@ -397,36 +368,23 @@
                 let monitor_override = {
                     if let Some(monitor_override) = monitor_override {
                         monitor_override
-<<<<<<< HEAD
-                    }
-                    else {
-=======
                     } else {
->>>>>>> 6a9517eb
                         self.config.read().await.monitor_default_behavior.clone()
                     }
                 };
 
-<<<<<<< HEAD
-                let monitor_override_indices = self.monitor_states.read().await.get_monitor_override_indices(&monitor_override);
-=======
                 let monitor_override_indices = self
                     .monitor_states
                     .read()
                     .await
                     .get_monitor_override_indices(&monitor_override);
->>>>>>> 6a9517eb
 
                 for &monitor_index in &monitor_override_indices {
                     let monitor_state_guard = self.monitor_states.read().await;
 
-<<<<<<< HEAD
-                    let monitor_state = monitor_state_guard.get_monitor_state_by_index(monitor_index).expect("Index must exist");
-=======
                     let monitor_state = monitor_state_guard
                         .get_monitor_state_by_index(monitor_index)
                         .expect("Index must exist");
->>>>>>> 6a9517eb
                     let brightness_state = monitor_state.get_brightness_state();
 
                     // NOTE: we want the nightlight state to be locked until we are done refreshing the
@@ -448,23 +406,11 @@
                     // this is ugly but it works
                     #[allow(clippy::never_loop)]
                     loop {
-<<<<<<< HEAD
-                        if self.config.read().await.use_redshift {
-                            if let Err(e) = self.refresh_redshift().await {
-                                socket_holder.queue_error(format!("Failed to refresh redshift: {}", e));
-                                break;
-                            }
-                        }
-                        // not using redshift, so refresh brightness to activate xrandr nightlight active
-                        else if let Err(e) = self.refresh_brightness_all().await {
-                            socket_holder.queue_error(format!("Failed to refresh xrandr: {}", e));
-=======
                         if let Err(e) = self
                             .refresh_brightness(monitor_override_indices.iter().copied(), true)
                             .await
                         {
                             socket_holder.queue_error(format!("Failed to refresh xrandr: {e}"));
->>>>>>> 6a9517eb
                             break;
                         }
 
@@ -472,25 +418,14 @@
                         // stored in static memory instead of having to be generated at runtime
                         if new_nightlight_state {
                             socket_holder.queue_success("Enabled nightlight");
-<<<<<<< HEAD
-                        }
-                        else {
-=======
                         } else {
->>>>>>> 6a9517eb
                             socket_holder.queue_success("Disabled nightlight");
                         }
 
                         break;
-<<<<<<< HEAD
-                    };
-                }
-            },
-=======
-                    }
-                }
-            }
->>>>>>> 6a9517eb
+                    }
+                }
+            }
             ProgramInput::Get(property) => {
                 // TODO create macro that yields an iterator over MonitorState's
                 let property_value = match property {
@@ -501,15 +436,6 @@
                     }
                     GetProperty::Displays => {
                         // TODO take a MonitorOverride for this one too
-<<<<<<< HEAD
-                        self.monitor_states.get_formatted_display_names(Some(&MonitorOverride::All)).await
-                    },
-                    GetProperty::Mode(optional_monitor_override) => {
-                        self.monitor_states.get_formatted_display_states_with_format(optional_monitor_override.as_ref(), |monitor_state| {
-                            format!("{}", monitor_state.brightness_state.nightlight.get() as i32)
-                        }).await
-                    },
-=======
                         self.monitor_states
                             .get_formatted_display_names(Some(&MonitorOverride::All))
                             .await
@@ -527,7 +453,6 @@
                             )
                             .await
                     }
->>>>>>> 6a9517eb
                     GetProperty::Config => {
                         format!("{:?}", *self.config.read().await)
                     }
@@ -1142,57 +1067,6 @@
 
         let monitor_states = self.monitor_states.read().await;
 
-<<<<<<< HEAD
-        monitors.map(move |monitor_state_index| {
-            // TODO safety
-            // filter_map instead?
-            let monitor_state = monitor_states.get_monitor_state_by_index(monitor_state_index).unwrap();
-
-            let monitor = &monitor_state.monitor_data;
-
-            let brightness_state = &monitor_state.brightness_state;
-            let brightness = brightness_state.get();
-
-            let nightlight_on = brightness_state.nightlight.get();
-
-            // TODO don't waste memory on another copy of the brightness
-            // maybe pass it in from the calling method?
-            let brightness_string = format!("{:.5}", brightness / 100.0);
-
-            let command = if config.use_redshift {
-                let mut redshift_call = Command::new("redshift");
-
-                redshift_call.arg("-PO");
-                redshift_call.arg(format!("{}", if nightlight_on { config.nightlight_options.redshift_temperature } else { 6500 }));
-                redshift_call.arg("-m");
-                // TODO: is monitor_state_index the correct crtc?
-                redshift_call.arg(format!("randr:crtc={}", monitor.crtc_number()));
-                redshift_call.arg("-b")
-                    .arg(brightness_string);
-
-                redshift_call
-            } else {
-                let mut xrandr_call = Command::new("xrandr");
-
-                xrandr_call.arg("--output");
-                xrandr_call.arg(monitor_state.get_monitor_name());
-
-                xrandr_call.arg("--brightness")
-                    .arg(brightness_string);
-
-                // not using redshift AND nightlight on
-                if nightlight_on {
-                    xrandr_call.arg("--gamma")
-                        .arg(&config.nightlight_options.xrandr_gamma);
-                }
-
-                xrandr_call
-            };
-
-            (monitor_state_index, command)
-        })
-        .collect()
-=======
         monitors
             .map(move |monitor_state_index| {
                 // TODO safety
@@ -1251,7 +1125,6 @@
                 (monitor_state_index, command)
             })
             .collect()
->>>>>>> 6a9517eb
     }
 }
 
