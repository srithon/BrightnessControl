--- conflicted
+++ resolved
@@ -18,17 +18,7 @@
     pub active_monitor: usize,
     // in TOML, tables need to be serialized at the END
     // otherwise the other fields look like they are part of the table
-<<<<<<< HEAD
-    pub brightness_states: FnvHashMap<String, BrightnessStateInternal>
-}
-
-#[derive(Serialize, Deserialize)]
-pub struct BrightnessStateInternal {
-    pub brightness: f64,
-    pub nightlight: bool
-=======
     pub brightness_states: FnvHashMap<String, BrightnessStateInternal>,
->>>>>>> 6a9517eb
 }
 
 #[derive(Serialize, Deserialize)]
@@ -44,24 +34,16 @@
     fn default() -> Self {
         CachedState {
             brightness_states: FnvHashMap::default(),
-<<<<<<< HEAD
-            active_monitor: 0
-=======
             active_monitor: 0,
->>>>>>> 6a9517eb
         }
     }
 }
 
 impl CachedState {
     pub fn validate(&self) -> bool {
-<<<<<<< HEAD
-        self.brightness_states.iter().all(|(_, ref brightness)| brightness.brightness >= 0.0 && brightness.brightness <= 100.0)
-=======
         self.brightness_states
             .iter()
             .all(|(_, brightness)| (0.0..=100.0).contains(&brightness.brightness))
->>>>>>> 6a9517eb
     }
 }
 
